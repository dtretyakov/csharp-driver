<<<<<<< HEAD
﻿using NUnit.Framework;
=======
//
//      Copyright (C) 2012-2014 DataStax Inc.
//
//   Licensed under the Apache License, Version 2.0 (the "License");
//   you may not use this file except in compliance with the License.
//   You may obtain a copy of the License at
//
//      http://www.apache.org/licenses/LICENSE-2.0
//
//   Unless required by applicable law or agreed to in writing, software
//   distributed under the License is distributed on an "AS IS" BASIS,
//   WITHOUT WARRANTIES OR CONDITIONS OF ANY KIND, either express or implied.
//   See the License for the specific language governing permissions and
//   limitations under the License.
//

﻿using Moq;
using NUnit.Framework;
>>>>>>> f98a01dd
using System;
using System.Collections.Generic;
using System.Diagnostics;
using System.Linq;
using System.Net;
using System.Net.Security;
using System.Net.Sockets;
using System.Security.Cryptography.X509Certificates;
using System.Threading;
using System.Threading.Tasks;

namespace Cassandra.IntegrationTests.Core
{
    [Timeout(600000)]
    public class ConnectionTests : SingleNodeClusterTest
    {
        protected override bool ConnectToCluster
        {
            get
            {
                //Do not create a session and cluster for the ccm cluster
                return false;
            }
        }

        public ConnectionTests()
        {
            Diagnostics.CassandraTraceSwitch.Level = TraceLevel.Info;
        }

        [Test]
        public void BasicStartupTest()
        {
            using (var connection = CreateConnection())
            {
                Assert.DoesNotThrow(connection.ConnectAsync().Wait);
            }
        }

        [Test]
        public void BasicQueryTest()
        {
            using (var connection = CreateConnection())
            {
                connection.ConnectAsync().Wait();
                //Start a query
                var request = new QueryRequest(connection.ProtocolVersion, "SELECT * FROM system.schema_keyspaces", false, QueryProtocolOptions.Default);
                var task = connection.SendAsync(request);
                task.Wait();
                Assert.AreEqual(TaskStatus.RanToCompletion, task.Status);
                //Result from Cassandra
                var output = ValidateResult<OutputRows>(task.Result);
                var rs = output.RowSet;
                var rows = rs.ToList();
                Assert.Greater(rows.Count, 0);
                Assert.True(rows[0].GetValue<string>("keyspace_name") != null, "It should contain a keyspace name");
            }
        }

        [Test]
        public void PrepareQuery()
        {
            using (var connection = CreateConnection())
            {
                connection.ConnectAsync().Wait();
                var request = new PrepareRequest(connection.ProtocolVersion, "SELECT * FROM system.schema_keyspaces");
                var task = connection.SendAsync(request);
                task.Wait();
                Assert.AreEqual(TaskStatus.RanToCompletion, task.Status);
                var output = ValidateResult<OutputPrepared>(task.Result);
            }
        }

        [Test]
        public void PrepareResponseErrorFaultsTask()
        {
            using (var connection = CreateConnection())
            {
                connection.ConnectAsync().Wait();
                var request = new PrepareRequest(connection.ProtocolVersion, "SELECT WILL FAIL");
                var task = connection.SendAsync(request);
                task.ContinueWith(t =>
                {
                    Assert.AreEqual(TaskStatus.Faulted, t.Status);
                    Assert.IsInstanceOf<SyntaxError>(t.Exception.InnerException);
                }, TaskContinuationOptions.ExecuteSynchronously).Wait();
            }
        }

        [Test]
        public void ExecutePreparedTest()
        {
            using (var connection = CreateConnection())
            {
                connection.ConnectAsync().Wait();

                //Prepare a query
                var prepareRequest = new PrepareRequest(connection.ProtocolVersion, "SELECT * FROM system.schema_keyspaces");
                var task = connection.SendAsync(prepareRequest);
                var prepareOutput = ValidateResult<OutputPrepared>(task.Result);
                
                //Execute the prepared query
                var executeRequest = new ExecuteRequest(connection.ProtocolVersion, prepareOutput.QueryId, null, false, QueryProtocolOptions.Default);
                task = connection.SendAsync(executeRequest);
                var output = ValidateResult<OutputRows>(task.Result);
                var rs = output.RowSet;
                var rows = rs.ToList();
                Assert.Greater(rows.Count, 0);
                Assert.True(rows[0].GetValue<string>("keyspace_name") != null, "It should contain a keyspace name");
            }
        }

        [Test]
        public void ExecutePreparedWithParamTest()
        {
            using (var connection = CreateConnection())
            {
                connection.ConnectAsync().Wait();

                var prepareRequest = new PrepareRequest(connection.ProtocolVersion, "SELECT * FROM system.schema_columnfamilies WHERE keyspace_name = ?");
                var task = connection.SendAsync(prepareRequest);
                var prepareOutput = ValidateResult<OutputPrepared>(task.Result);

                var options = new QueryProtocolOptions(ConsistencyLevel.One, new[] { "system" }, false, 100, null, ConsistencyLevel.Any);

                var executeRequest = new ExecuteRequest(connection.ProtocolVersion, prepareOutput.QueryId, null, false, options);
                task = connection.SendAsync(executeRequest);
                var output = ValidateResult<OutputRows>(task.Result);

                var rows = output.RowSet.ToList();
                Assert.Greater(rows.Count, 0);
                Assert.True(rows[0].GetValue<string>("columnfamily_name") != null, "It should contain a column family name");
            }
        }

        [Test]
        [TestCassandraVersion(2, 0)]
        public void QueryCompressionLZ4Test()
        {
            var protocolOptions = new ProtocolOptions().SetCompression(CompressionType.LZ4);
            using (var connection = CreateConnection(protocolOptions))
            {
                connection.ConnectAsync().Wait();

                //Start a query
                var task = Query(connection, "SELECT * FROM system.schema_keyspaces", QueryProtocolOptions.Default);
                task.Wait(360000);
                Assert.AreEqual(TaskStatus.RanToCompletion, task.Status);
                var output = ValidateResult<OutputRows>(task.Result);
                var rs = output.RowSet;
                var rows = rs.ToList();
                Assert.Greater(rows.Count, 0);
                Assert.True(rows[0].GetValue<string>("keyspace_name") != null, "It should contain a keyspace name");
            }
        }

        [Test]
        public void QueryCompressionSnappyTest()
        {
            var protocolOptions = new ProtocolOptions().SetCompression(CompressionType.Snappy);
            using (var connection = CreateConnection(protocolOptions))
            {
                connection.ConnectAsync().Wait();

                //Start a query
                var task = Query(connection, "SELECT * FROM system.schema_keyspaces", QueryProtocolOptions.Default);
                task.Wait(360000);
                Assert.AreEqual(TaskStatus.RanToCompletion, task.Status);
                var output = ValidateResult<OutputRows>(task.Result);
                var rs = output.RowSet;
                var rows = rs.ToList();
                Assert.Greater(rows.Count, 0);
                Assert.True(rows[0].GetValue<string>("keyspace_name") != null, "It should contain a keyspace name");
            }
        }

        /// <summary>
        /// Test that a Response error from Cassandra results in a faulted task
        /// </summary>
        [Test]
        public void QueryResponseErrorFaultsTask()
        {
            using (var connection = CreateConnection())
            {
                connection.ConnectAsync().Wait();

                //Start a query
                var task = Query(connection, "SELECT WILL FAIL", QueryProtocolOptions.Default);
                task.ContinueWith(t =>
                {
                    Assert.AreEqual(TaskStatus.Faulted, t.Status);
                    Assert.IsInstanceOf<SyntaxError>(t.Exception.InnerException);
                }, TaskContinuationOptions.ExecuteSynchronously).Wait();
            }
        }

        [Test]
        public void QueryMultipleAsyncTest()
        {
            //Try to fragment the message
            var socketOptions = new SocketOptions().SetReceiveBufferSize(128);
            using (var connection = CreateConnection(null, socketOptions))
            {
                connection.ConnectAsync().Wait();
                var taskList = new List<Task<AbstractResponse>>();
                //Run a query multiple times
                for (var i = 0; i < 16; i++)
                {
                    //schema_columns
                    taskList.Add(Query(connection, "SELECT * FROM system.schema_keyspaces", QueryProtocolOptions.Default));
                }
                Task.WaitAll(taskList.ToArray());
                foreach (var t in taskList)
                {
                    Assert.AreEqual(TaskStatus.RanToCompletion, t.Status);
                    Assert.NotNull(t.Result);
                }
            }
        }

        [Test]
        public void QueryMultipleAsyncConsumeAllStreamIdsTest()
        {
            var connectionManager = new ConnectionManager(GetLatestProtocolVersion());
            using (var connection = CreateConnection())
            {
                connection.ConnectAsync().Wait();
                var taskList = new List<Task>();
                //Run the query more times than the max allowed
                for (var i = 0; i < connectionManager.MaxConcurrentRequests * 2; i++)
                {
                    taskList.Add(Query(connection, "SELECT * FROM system.schema_keyspaces", QueryProtocolOptions.Default));
                }
                Task.WaitAll(taskList.ToArray());
                Assert.True(taskList.All(t => t.Status == TaskStatus.RanToCompletion), "Not all task completed");
            }
        }

        [Test]
        public void QueryMultipleSyncTest()
        {
            using (var connection = CreateConnection())
            {
                connection.ConnectAsync().Wait();
                //Run a query multiple times
                for (var i = 0; i < 8; i++)
                {
                    var task = Query(connection, "SELECT * FROM system.schema_keyspaces", QueryProtocolOptions.Default);
                    task.Wait(1000);
                    Assert.AreEqual(TaskStatus.RanToCompletion, task.Status);
                    Assert.NotNull(task.Result);
                }
            }
        }

        [Test]
        public void RegisterForEvents()
        {
            var eventHandle = new AutoResetEvent(false);
            CassandraEventArgs eventArgs = null;
            using (var connection = CreateConnection())
            {
                connection.ConnectAsync().Wait();
                var eventTypes = CassandraEventType.TopologyChange | CassandraEventType.StatusChange | CassandraEventType.SchemaChange;
                var task = connection.SendAsync(new RegisterForEventRequest(connection.ProtocolVersion, eventTypes));
                TaskHelper.WaitToComplete(task, 1000);
                Assert.IsInstanceOf<ReadyResponse>(task.Result);
                connection.CassandraEventResponse += (o, e) =>
                {
                    eventArgs = e;
                    eventHandle.Set();
                };
                //create a keyspace and check if gets received as an event
                Query(connection, String.Format(TestUtils.CREATE_KEYSPACE_SIMPLE_FORMAT, "test_events_kp", 1)).Wait(1000);
                eventHandle.WaitOne(2000);
                Assert.IsNotNull(eventArgs);
                Assert.IsInstanceOf<SchemaChangeEventArgs>(eventArgs);
                Assert.AreEqual(SchemaChangeEventArgs.Reason.Created, (eventArgs as SchemaChangeEventArgs).What);
                Assert.AreEqual("test_events_kp", (eventArgs as SchemaChangeEventArgs).Keyspace);
                Assert.IsNullOrEmpty((eventArgs as SchemaChangeEventArgs).Table);

                //create a table and check if gets received as an event
                Query(connection, String.Format(TestUtils.CREATE_TABLE_ALL_TYPES, "test_events_kp.test_table", 1)).Wait(1000);
                eventHandle.WaitOne(2000);
                Assert.IsNotNull(eventArgs);
                Assert.IsInstanceOf<SchemaChangeEventArgs>(eventArgs);

                Assert.AreEqual(SchemaChangeEventArgs.Reason.Created, (eventArgs as SchemaChangeEventArgs).What);
                Assert.AreEqual("test_events_kp", (eventArgs as SchemaChangeEventArgs).Keyspace);
                Assert.AreEqual("test_table", (eventArgs as SchemaChangeEventArgs).Table);

                if (connection.ProtocolVersion >= 3)
                {
                    //create a udt type
                    Query(connection, "CREATE TYPE test_events_kp.test_type (street text, city text, zip int);").Wait(1000);
                    eventHandle.WaitOne(2000);
                    Assert.IsNotNull(eventArgs);
                    Assert.IsInstanceOf<SchemaChangeEventArgs>(eventArgs);

                    Assert.AreEqual(SchemaChangeEventArgs.Reason.Created, (eventArgs as SchemaChangeEventArgs).What);
                    Assert.AreEqual("test_events_kp", (eventArgs as SchemaChangeEventArgs).Keyspace);
                    Assert.AreEqual("test_type", (eventArgs as SchemaChangeEventArgs).Type);
                }
            }
        }

        [Test]
        public void StreamModeReadAndWrite()
        {
            var socketOptions = new SocketOptions();
            using (var connection = CreateConnection(new ProtocolOptions(), new SocketOptions().SetStreamMode(true)))
            {
                connection.ConnectAsync().Wait();

                var taskList = new List<Task<AbstractResponse>>();
                //Run the query multiple times
                for (var i = 0; i < 129; i++)
                {
                    taskList.Add(Query(connection, "SELECT * FROM system.schema_columns", QueryProtocolOptions.Default));
                }
                Task.WaitAll(taskList.ToArray());
                Assert.True(taskList.All(t => t.Status == TaskStatus.RanToCompletion), "Not all task completed");

                //One last time
                var task = Query(connection, "SELECT * FROM system.schema_keyspaces");
                Assert.True(task.Result != null);
            }
        }

        [Test]
        [Explicit]
        public void SslTest()
        {
            var certs = new X509CertificateCollection();
            certs.Add(new X509Certificate(@"D:\var\ssl\cassandra_cert2.crt"));
            RemoteCertificateValidationCallback callback = (s, cert, chain, policyErrors) =>
            {
                if (policyErrors == SslPolicyErrors.None)
                {
                    return true; 
                }
                if (policyErrors == SslPolicyErrors.RemoteCertificateChainErrors && 
                    chain.ChainStatus.Length == 1 && 
                    chain.ChainStatus[0].Status == X509ChainStatusFlags.UntrustedRoot)
                {
                    //self issued
                    return true;
                }
                return false;
            };
            var sslOptions = new SSLOptions().SetCertificateCollection(certs).SetRemoteCertValidationCallback(callback);
            using (var connection = CreateConnection(new ProtocolOptions(ProtocolOptions.DefaultPort, sslOptions)))
            {
                connection.ConnectAsync().Wait();

                var taskList = new List<Task<AbstractResponse>>();
                //Run the query multiple times
                for (var i = 0; i < 129; i++)
                {
                    taskList.Add(Query(connection, "SELECT * FROM system.schema_columns", QueryProtocolOptions.Default));
                }
                Task.WaitAll(taskList.ToArray());
                Assert.True(taskList.All(t => t.Status == TaskStatus.RanToCompletion), "Not all task completed");

                //One last time
                var task = Query(connection, "SELECT * FROM system.schema_keyspaces");
                Assert.True(task.Result != null);
            }
        }
        
        [Test]
        [Explicit]
        public void AuthenticationWithV2Test()
        {
            byte protocolVersion = 2;
            var config = new Configuration(
                new Cassandra.Policies(),
                new ProtocolOptions(),
                new PoolingOptions(),
                new SocketOptions(),
                new ClientOptions(),
                new PlainTextAuthProvider("username", "password"),
                null,
                new QueryOptions(),
                new DefaultAddressTranslator());
            using (var connection = CreateConnection(protocolVersion, config))
            {
                //Authentication will happen on init
                connection.ConnectAsync().Wait();
                //Try to query
                var r = TaskHelper.WaitToComplete(Query(connection, "SELECT * FROM system.schema_keyspaces"), 60000);
                Assert.IsInstanceOf<ResultResponse>(r);
            }

            //Check that it throws an authentication exception when credentials are invalid.
            config = new Configuration(
                new Cassandra.Policies(),
                new ProtocolOptions(),
                new PoolingOptions(),
                new SocketOptions(),
                new ClientOptions(),
                new PlainTextAuthProvider("WRONGUSERNAME", "password"),
                null,
                new QueryOptions(),
                new DefaultAddressTranslator());
            using (var connection = CreateConnection(protocolVersion, config))
            {
                Assert.Throws<AuthenticationException>(() => connection.ConnectAsync().Wait());
            }
        }

        [Test]
        [Explicit]
        public void AuthenticationWithV1Test()
        {
            byte protocolVersion = 1;
            var config = new Configuration(
                new Cassandra.Policies(),
                new ProtocolOptions(),
                new PoolingOptions(),
                new SocketOptions(),
                new ClientOptions(),
                NoneAuthProvider.Instance,
                new SimpleAuthInfoProvider(new Dictionary<string, string> { { "username", "username" }, {"password", "password"} }),
                new QueryOptions(),
                new DefaultAddressTranslator());
            using (var connection = CreateConnection(protocolVersion, config))
            {
                //Authentication will happen on init
                connection.ConnectAsync().Wait();
                //Try to query
                var r = TaskHelper.WaitToComplete(Query(connection, "SELECT * FROM system.schema_keyspaces"), 60000);
                Assert.IsInstanceOf<ResultResponse>(r);
            }

            //Check that it throws an authentication exception when credentials are invalid.
            config = new Configuration(
                new Cassandra.Policies(),
                new ProtocolOptions(),
                new PoolingOptions(),
                new SocketOptions(),
                new ClientOptions(),
                NoneAuthProvider.Instance,
                new SimpleAuthInfoProvider(new Dictionary<string, string> { { "username", "WRONGUSERNAME" }, { "password", "password" } }),
                new QueryOptions(),
                new DefaultAddressTranslator());
            using (var connection = CreateConnection(protocolVersion, config))
            {
                Assert.Throws<AuthenticationException>(() => connection.ConnectAsync().Wait());
            }
        }

        [Test]
        public void UseKeyspaceTest()
        {
            using (var connection = CreateConnection())
            {
                connection.ConnectAsync().Wait();
                Assert.Null(connection.Keyspace);
                connection.Keyspace = "system";
                //If it was executed correctly, it should be set
                Assert.AreEqual("system", connection.Keyspace);
                //Execute a query WITHOUT the keyspace prefix
                TaskHelper.WaitToComplete(Query(connection, "SELECT * FROM schema_keyspaces", QueryProtocolOptions.Default));
            }
        }

        [Test]
        public void WrongIpInitThrowsException()
        {
            var socketOptions = new SocketOptions();
            socketOptions.SetIdleTimeout(TimeSpan.FromSeconds(1));
            var config = new Configuration(
                new Cassandra.Policies(), 
                new ProtocolOptions(), 
                new PoolingOptions(), 
                socketOptions, 
                new ClientOptions(), 
                NoneAuthProvider.Instance,
                null,
                new QueryOptions(),
                new DefaultAddressTranslator());
<<<<<<< HEAD
            var connectionManager = new ConnectionManager(GetLatestProtocolVersion());
=======
>>>>>>> f98a01dd
            try
            {
                using (var connection = new Connection(1, new IPEndPoint(new IPAddress(new byte[] { 1, 1, 1, 1 }), 9042), config, connectionManager))
                {
                    connection.ConnectAsync().Wait();
                    Assert.Fail("It must throw an exception");
                }
            }
            catch (SocketException ex)
            {
                //It should have timed out
                Assert.AreEqual(SocketError.TimedOut, ex.SocketErrorCode);
            }
            try
            {
                using (var connection = new Connection(1, new IPEndPoint(new IPAddress(new byte[] { 255, 255, 255, 255 }), 9042), config, connectionManager))
                {
                    connection.ConnectAsync().Wait();
                    Assert.Fail("It must throw an exception");
                }
            }
            catch (SocketException)
            {
                //Socket exception is just fine.
            }
        }

        [Test]
        public void ConnectionCloseFaultsAllPendingTasks()
        {
            var connection = CreateConnection();
            connection.ConnectAsync().Wait();
            //Queue a lot of read and writes
            var taskList = new List<Task<AbstractResponse>>();
            for (var i = 0; i < 1024; i++)
            {
                taskList.Add(Query(connection, "SELECT * FROM system.schema_keyspaces"));
            }
            //Wait for the first to finish
            ValidateResult<OutputRows>(taskList[0].Result);
            Assert.Greater(connection.InFlight, 0);

            //Close the socket, this would trigger all pending ops to be called back
            connection.Dispose();
            try
            {
                Task.WaitAll(taskList.ToArray());
            }
            catch (AggregateException)
            {
                //Its alright, it will fail
            }

            Assert.Greater(taskList.Count(t => t.Status == TaskStatus.RanToCompletion), 0);
            Assert.Greater(taskList.Count(t => t.Status == TaskStatus.Faulted), 0);
            Assert.True(!taskList.Any(t => t.Status != TaskStatus.RanToCompletion && t.Status != TaskStatus.Faulted), "Must be only completed and faulted task");

            //A new call to write will be called back immediately with an exception
            var task = Query(connection, "SELECT * FROM system.schema_keyspaces");
            //It will throw
            Assert.Throws<AggregateException>(() => task.Wait(50));
        }

        /// <summary>
        /// It checks that the connection startup method throws an exception when using a greater protocol version
        /// </summary>
        [Test]
        [TestCassandraVersion(2, 0, IntegrationTests.Comparison.LessThan)]
        public void StartupGreaterProtocolVersionThrows()
        {
            const byte protocolVersion = 2;
            using (var connection = CreateConnection(protocolVersion, new Configuration()))
            {
                Assert.Throws<UnsupportedProtocolVersionException>(() => connection.ConnectAsync().Wait());
            }
        }

        private Connection CreateConnection(ProtocolOptions protocolOptions = null, SocketOptions socketOptions = null)
        {
            if (socketOptions == null)
            {
                socketOptions = new SocketOptions();
            }
            if (protocolOptions == null)
            {
                protocolOptions = new ProtocolOptions();
            }
            var config = new Configuration(
                new Cassandra.Policies(),
                protocolOptions,
                null,
                socketOptions,
                new ClientOptions(),
                NoneAuthProvider.Instance,
                null,
                new QueryOptions(),
                new DefaultAddressTranslator());
            return CreateConnection(GetLatestProtocolVersion(), config);
        }

        /// <summary>
        /// Gets the latest protocol depending on the Cassandra Version running the tests
        /// </summary>
        private byte GetLatestProtocolVersion()
        {
            var cassandraVersion = Options.Default.CassandraVersion;
            byte protocolVersion = 1;
            if (cassandraVersion >= Version.Parse("2.1"))
            {
                protocolVersion = 3;
            }
            else if (cassandraVersion > Version.Parse("2.0"))
            {
                protocolVersion = 2;
            }
            return protocolVersion;
        }

        private Connection CreateConnection(byte protocolVersion, Configuration config)
        {
            Trace.TraceInformation("Creating test connection using protocol v{0}", protocolVersion);
            var connectionManager = new ConnectionManager(GetLatestProtocolVersion());
            return new Connection(protocolVersion, new IPEndPoint(new IPAddress(new byte[] { 127, 0, 0, 1 }), 9042), config, connectionManager);
        }

        private static Task<AbstractResponse> Query(Connection connection, string query, QueryProtocolOptions options = null)
        {
            if (options == null)
            {
                options = QueryProtocolOptions.Default;
            }
            var request = new QueryRequest(connection.ProtocolVersion, query, false, options);
            return connection.SendAsync(request);
        }

        private static T ValidateResult<T>(AbstractResponse response)
        {
            Assert.IsInstanceOf<ResultResponse>(response);
            Assert.IsInstanceOf<T>(((ResultResponse)response).Output);
            return (T)((ResultResponse)response).Output;
        }
    }
}<|MERGE_RESOLUTION|>--- conflicted
+++ resolved
@@ -1,6 +1,3 @@
-<<<<<<< HEAD
-﻿using NUnit.Framework;
-=======
 //
 //      Copyright (C) 2012-2014 DataStax Inc.
 //
@@ -19,7 +16,6 @@
 
 ﻿using Moq;
 using NUnit.Framework;
->>>>>>> f98a01dd
 using System;
 using System.Collections.Generic;
 using System.Diagnostics;
@@ -502,10 +498,7 @@
                 null,
                 new QueryOptions(),
                 new DefaultAddressTranslator());
-<<<<<<< HEAD
             var connectionManager = new ConnectionManager(GetLatestProtocolVersion());
-=======
->>>>>>> f98a01dd
             try
             {
                 using (var connection = new Connection(1, new IPEndPoint(new IPAddress(new byte[] { 1, 1, 1, 1 }), 9042), config, connectionManager))
