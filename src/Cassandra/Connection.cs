--- conflicted
+++ resolved
@@ -66,14 +66,7 @@
 
         public IPEndPoint Address
         {
-<<<<<<< HEAD
             get { return _tcpClient.EndPoint; }
-=======
-            get
-            {
-                return _tcpSocket.IPEndPoint;
-            }
->>>>>>> f98a01dd
         }
 
         /// <summary>
@@ -127,14 +120,8 @@
                     {
                         return;
                     }
-<<<<<<< HEAD
                     Logger.Info(string.Format("Host {0}: connection established, switching to keyspace {1}", Address, value));
                     _keyspace = value;
-=======
-                    _logger.Info("Connection to host " + Address + " switching to keyspace " + value);
-                    this._keyspace = value;
-                    var timeout = Configuration.SocketOptions.ConnectTimeoutMillis;
->>>>>>> f98a01dd
                     var request = new QueryRequest(ProtocolVersion, String.Format("USE \"{0}\"", value), false, QueryProtocolOptions.Default);
                     TaskHelper.WaitToComplete(SendAsync(request), Configuration.SocketOptions.SendTimeout);
                 }
@@ -232,11 +219,7 @@
                 if (Configuration.AuthInfoProvider == null)
                 {
                     throw new AuthenticationException(
-<<<<<<< HEAD
                         String.Format("Host {0}: authentication required, but no credentials provided in Cluster configuration", Address),
-=======
-                        String.Format("Host {0} requires authentication, but no credentials provided in Cluster configuration", Address),
->>>>>>> f98a01dd
                         Address);
                 }
                 var credentialsProvider = Configuration.AuthInfoProvider;
