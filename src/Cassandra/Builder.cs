//
//      Copyright (C) 2012-2014 DataStax Inc.
//
//   Licensed under the Apache License, Version 2.0 (the "License");
//   you may not use this file except in compliance with the License.
//   You may obtain a copy of the License at
//
//      http://www.apache.org/licenses/LICENSE-2.0
//
//   Unless required by applicable law or agreed to in writing, software
//   distributed under the License is distributed on an "AS IS" BASIS,
//   WITHOUT WARRANTIES OR CONDITIONS OF ANY KIND, either express or implied.
//   See the License for the specific language governing permissions and
//   limitations under the License.
//

using System;
using System.Collections.Generic;
using System.Linq;
using System.Net;
using System.Threading;

namespace Cassandra
{
    /// <summary>
    ///  Helper class to build <link>Cluster</link> instances.
    /// </summary>
    public class Builder : IInitializer
    {
        private readonly List<IPEndPoint> _addresses = new List<IPEndPoint>();
        private PoolingOptions _poolingOptions;
        private SocketOptions _socketOptions = new SocketOptions();
        private IAuthInfoProvider _authInfoProvider;
        private IAuthProvider _authProvider = NoneAuthProvider.Instance;
        private CompressionType _compression = CompressionType.NoCompression;
        private IFrameCompressor _customCompressor;
        private string _defaultKeyspace;

        private ILoadBalancingPolicy _loadBalancingPolicy;
        private int _port = ProtocolOptions.DefaultPort;
        private int _queryAbortTimeout = Timeout.Infinite;
        private QueryOptions _queryOptions = new QueryOptions();
        private IReconnectionPolicy _reconnectionPolicy;
        private IRetryPolicy _retryPolicy;
        private SSLOptions _sslOptions;
        private bool _withoutRowSetBuffering;
        private IAddressTranslator _addressTranslator = new DefaultAddressTranslator();

        /// <summary>
        ///  The pooling options used by this builder.
        /// </summary>
        /// 
        /// <returns>the pooling options that will be used by this builder. You can use
        ///  the returned object to define the initial pooling options for the built
        ///  cluster.</returns>
        public PoolingOptions PoolingOptions
        {
            get { return _poolingOptions; }
        }

        /// <summary>
        ///  The socket options used by this builder.
        /// </summary>
        /// 
        /// <returns>the socket options that will be used by this builder. You can use
        ///  the returned object to define the initial socket options for the built
        ///  cluster.</returns>
        public SocketOptions SocketOptions
        {
            get { return _socketOptions; }
        }

        public ICollection<IPEndPoint> ContactPoints
        {
            get { return _addresses; }
        }

        /// <summary>
        ///  The configuration that will be used for the new cluster. <p> You <b>should
        ///  not</b> modify this object directly as change made to the returned object may
        ///  not be used by the cluster build. Instead, you should use the other methods
        ///  of this <c>Builder</c></p>.
        /// </summary>
        /// 
        /// <returns>the configuration to use for the new cluster.</returns>
        public Configuration GetConfiguration()
        {
            var policies = new Policies(
                _loadBalancingPolicy ?? Policies.DefaultLoadBalancingPolicy,
                _reconnectionPolicy ?? Policies.DefaultReconnectionPolicy,
                _retryPolicy ?? Policies.DefaultRetryPolicy
                );

            return new Configuration(policies,
                                     new ProtocolOptions(_port, _sslOptions).SetCompression(_compression).SetCustomCompressor(_customCompressor),
                                     _poolingOptions,
                                     _socketOptions,
                                     new ClientOptions(_withoutRowSetBuffering, _queryAbortTimeout, _defaultKeyspace),
                                     _authProvider,
                                     _authInfoProvider,
                                     _queryOptions,
                                     _addressTranslator
                );
        }

        /// <summary>
        ///  The port to use to connect to the Cassandra host. If not set through this
        ///  method, the default port (9042) will be used instead.
        /// </summary>
        /// <param name="port"> the port to set. </param>
        /// 
        /// <returns>this Builder</returns>
        public Builder WithPort(int port)
        {
            _port = port;
            return this;
        }


        /// <summary>
        /// Sets the QueryOptions to use for the newly created Cluster.
        /// 
        /// If no query options are set through this method, default query
        /// options will be used.
        /// </summary>
        /// <param name="options">the QueryOptions to use.</param>
        /// <returns>this Builder.</returns>
        public Builder WithQueryOptions(QueryOptions options)
        {
            _queryOptions = options;
            return this;
        }

        /// <summary>
        ///  Sets the compression to use for the transport.
        /// </summary>
        /// <param name="compression"> the compression to set </param>
        /// <returns>this Builder <see>ProtocolOptions.Compression</see></returns>
        public Builder WithCompression(CompressionType compression)
        {
            _compression = compression;
            return this;
        }

        /// <summary>
        /// Sets a custom compressor to be used for the compression type.
        /// If specified, the compression type is mandatory.
        /// If not specified the driver default compressor will be use for the compression type.
        /// </summary>
        /// <param name="compressor">Implementation of IFrameCompressor</param>
        public Builder WithCustomCompressor(IFrameCompressor compressor)
        {
            _customCompressor = compressor;
            return this;
        }

        /// <summary>
        ///  Adds a contact point. Contact points are addresses of Cassandra nodes that
        ///  the driver uses to discover the cluster topology. Only one contact point is
        ///  required (the driver will retrieve the address of the other nodes
        ///  automatically), but it is usually a good idea to provide more than one
        ///  contact point, as if that unique contact point is not available, the driver
        ///  won't be able to initialize itself correctly.
        /// </summary>
        /// <remarks>
        ///  However, this can be useful if the Cassandra nodes are behind a router and 
<<<<<<< HEAD
        ///  are not accessed directly. Note that if you are in this situtation 
=======
        ///  are not accessed directly. Note that if you are in this situation 
>>>>>>> f98a01dd
        ///  (Cassandra nodes are behind a router, not directly accessible), you almost 
        ///  surely want to provide a specific <c>IAddressTranslator</c> 
        ///  (through <link>Builder.WithAddressTranslater</link>) to translate actual 
        ///  Cassandra node addresses to the addresses the driver should use, otherwise 
        ///  the driver will not be able to auto-detect new nodes (and will generally not 
        ///  function optimally).
        /// </remarks>
        /// <param name="address">the address of the node to connect to</param> 
        /// <returns>this Builder</returns>
        public Builder AddContactPoint(string address)
        {
            AddContactPoints(Utils.ResolveHostByName(address));
            return this;
        }

        /// <summary>
        ///  Add contact point. See <link>Builder.AddContactPoint</link> for more details
        ///  on contact points.
        /// </summary>
        /// <param name="address"> address of the node to add as contact point</param> 
        /// <returns>this Builder</returns>
        public Builder AddContactPoint(IPAddress address)
        {
            AddContactPoint(new IPEndPoint(address, ProtocolOptions.DefaultPort));
            return this;
        }

        /// <summary>
        ///  Add contact point. See <link>Builder.AddContactPoint</link> for more details
        ///  on contact points.
        /// </summary>
        /// <param name="address"> address of the node to add as contact point</param> 
        /// <returns>this Builder</returns>
        public Builder AddContactPoint(IPEndPoint address)
        {
            _addresses.Add(address);
            return this;
        }

        /// <summary>
        ///  Add contact points. See <link>Builder.AddContactPoint</link> for more details
        ///  on contact points.
        /// </summary>
        /// <param name="addresses"> addresses of the nodes to add as contact point</param> 
        /// <returns>this Builder </returns>
        public Builder AddContactPoints(params string[] addresses)
        {
            AddContactPoints(addresses.AsEnumerable());
            return this;
        }

        /// <summary>
        ///  Add contact points. See <link>Builder.AddContactPoint</link> for more details
        ///  on contact points.
        /// </summary>
        /// <param name="addresses"> addresses of the nodes to add as contact point</param>
        /// <returns>this Builder</returns>
        public Builder AddContactPoints(IEnumerable<string> addresses)
        {
            AddContactPoints(addresses.SelectMany(Utils.ResolveHostByName));
            return this;
        }

        /// <summary>
        ///  Add contact points. See <link>Builder.AddContactPoint</link> for more details
        ///  on contact points.
        /// </summary>
        /// <param name="addresses"> addresses of the nodes to add as contact point</param>
        /// <returns>this Builder</returns>
        public Builder AddContactPoints(params IPAddress[] addresses)
        {
            AddContactPoints(addresses.AsEnumerable());
            return this;
        }

        /// <summary>
        ///  Add contact points. See <link>Builder.AddContactPoint</link> for more details
        ///  on contact points.
        /// </summary>
        /// <param name="addresses"> addresses of the nodes to add as contact point</param>
        /// <returns>this Builder</returns>
        public Builder AddContactPoints(IEnumerable<IPAddress> addresses)
        {
            AddContactPoints(addresses.Select(p => new IPEndPoint(p, ProtocolOptions.DefaultPort)));
            return this;
        }

        /// <summary>
        ///  Add contact points. See <link>Builder.AddContactPoint</link> for more details
        ///  on contact points.
        /// </summary>
        /// <param name="addresses"> addresses of the nodes to add as contact point
        ///  </param>
        /// 
        /// <returns>this Builder</returns>
        public Builder AddContactPoints(params IPEndPoint[] addresses)
        {
            AddContactPoints(addresses.AsEnumerable());
            return this;
        }

        /// <summary>
        ///  Add contact points. See <link>Builder.AddContactPoint</link> for more details
        ///  on contact points.
        /// </summary>
        /// <param name="addresses"> addresses of the nodes to add as contact point
        ///  </param>
        /// 
        /// <returns>this Builder</returns>
        public Builder AddContactPoints(IEnumerable<IPEndPoint> addresses)
        {
            _addresses.AddRange(addresses);
            return this;
        }

        /// <summary>
        ///  Configure the load balancing policy to use for the new cluster. <p> If no
        ///  load balancing policy is set through this method,
        ///  <link>Policies.DefaultLoadBalancingPolicy</link> will be used instead.</p>
        /// </summary>
        /// <param name="policy"> the load balancing policy to use </param>
        /// 
        /// <returns>this Builder</returns>
        public Builder WithLoadBalancingPolicy(ILoadBalancingPolicy policy)
        {
            _loadBalancingPolicy = policy;
            return this;
        }

        /// <summary>
        ///  Configure the reconnection policy to use for the new cluster. <p> If no
        ///  reconnection policy is set through this method,
        ///  <link>Policies.DefaultReconnectionPolicy</link> will be used instead.</p>
        /// </summary>
        /// <param name="policy"> the reconnection policy to use </param>
        /// 
        /// <returns>this Builder</returns>
        public Builder WithReconnectionPolicy(IReconnectionPolicy policy)
        {
            _reconnectionPolicy = policy;
            return this;
        }

        /// <summary>
        ///  Configure the retry policy to use for the new cluster. <p> If no retry policy
        ///  is set through this method, <link>Policies.DefaultRetryPolicy</link> will
        ///  be used instead.</p>
        /// </summary>
        /// <param name="policy"> the retry policy to use </param>
        /// 
        /// <returns>this Builder</returns>
        public Builder WithRetryPolicy(IRetryPolicy policy)
        {
            _retryPolicy = policy;
            return this;
        }

        /// <summary>
        ///  Configure the cluster by applying settings from ConnectionString. 
        /// </summary>
        /// <param name="connectionString"> the ConnectionString to use </param>
        /// 
        /// <returns>this Builder</returns>
        public Builder WithConnectionString(string connectionString)
        {
            var cnb = new CassandraConnectionStringBuilder(connectionString);
            return cnb.ApplyToBuilder(this);
        }

        /// <summary>
        ///  Uses the provided credentials when connecting to Cassandra hosts. <p> This
        ///  should be used if the Cassandra cluster has been configured to use the
        ///  <c>PasswordAuthenticator</c>. If the the default <c>*
        ///  AllowAllAuthenticator</c> is used instead, using this method has no effect.</p>
        /// </summary>
        /// <param name="username"> the user name to use to login to Cassandra hosts.</param>
        /// <param name="password"> the password corresponding to </param>
        /// <returns>this Builder</returns>
        public Builder WithCredentials(String username, String password)
        {
            _authInfoProvider = new SimpleAuthInfoProvider().Add("username", username).Add("password", password);
            _authProvider = new PlainTextAuthProvider(username, password);
            return this;
        }


        /// <summary>
        ///  Use the specified AuthProvider when connecting to Cassandra hosts. <p> Use
        ///  this method when a custom authentication scheme is in place. You shouldn't
        ///  call both this method and {@code withCredentials}' on the same
        ///  <c>Builder</c> instance as one will supersede the other</p>
        /// </summary>
        /// <param name="authProvider"> the <link>AuthProvider"></link> to use to login to Cassandra hosts.</param>
        /// <returns>this Builder</returns>
        public Builder WithAuthProvider(IAuthProvider authProvider)
        {
            _authProvider = authProvider;
            return this;
        }

        /// <summary>
        ///  Disables row set buffering for the created cluster (row set buffering is enabled by
        ///  default otherwise).
        /// </summary>
        /// 
        /// <returns>this builder</returns>
        public Builder WithoutRowSetBuffering()
        {
            _withoutRowSetBuffering = true;
            return this;
        }


        /// <summary>
        ///  Sets the timeout for a single query within created cluster.
        ///  After the expiry of the timeout, query will be aborted.
        ///  Default timeout value is set to <c>Infinity</c>
        /// </summary>
        /// <param name="queryAbortTimeout">Timeout specified in milliseconds.</param>
        /// <returns>this builder</returns>
        public Builder WithQueryTimeout(int queryAbortTimeout)
        {
            _queryAbortTimeout = queryAbortTimeout;
            return this;
        }

        /// <summary>
        ///  Sets default keyspace name for the created cluster.
        /// </summary>
        /// <param name="defaultKeyspace">Default keyspace name.</param>
        /// <returns>this builder</returns>
        public Builder WithDefaultKeyspace(string defaultKeyspace)
        {
            _defaultKeyspace = defaultKeyspace;
            return this;
        }

        /// <summary>
        /// Configures the socket options that are going to be used to create the connections to the hosts.
        /// </summary>
        public Builder WithSocketOptions(SocketOptions value)
        {
            _socketOptions = value;
            return this;
        }

        public Builder WithPoolingOptions(PoolingOptions value)
        {
            _poolingOptions = value;
            return this;
        }

        /// <summary>
        ///  Enables the use of SSL for the created Cluster. Calling this method will use default SSL options. 
        /// </summary>
        /// <remarks>
        /// If SSL is enabled, the driver will not connect to any
        /// Cassandra nodes that doesn't have SSL enabled and it is strongly
        /// advised to enable SSL on every Cassandra node if you plan on using
        /// SSL in the driver. Note that SSL certificate common name(CN) on Cassandra node must match Cassandra node hostname.
        /// </remarks>
        /// <returns>this builder</returns>
        public Builder WithSSL()
        {
            _sslOptions = new SSLOptions();
            return this;
        }

        /// <summary>
        ///  Enables the use of SSL for the created Cluster using the provided options. 
        /// </summary>
        /// <remarks>
        /// If SSL is enabled, the driver will not connect to any
        /// Cassandra nodes that doesn't have SSL enabled and it is strongly
        /// advised to enable SSL on every Cassandra node if you plan on using
        /// SSL in the driver. Note that SSL certificate common name(CN) on Cassandra node must match Cassandra node hostname.
        /// </remarks>
        /// <param name="sslOptions">SSL options to use.</param>
        /// <returns>this builder</returns>        
        public Builder WithSSL(SSLOptions sslOptions)
        {
            _sslOptions = sslOptions;
            return this;
        }

        /// <summary>
        ///  Configures the address translater to use for the new cluster.
        /// </summary>
        /// <remarks>
        /// See <c>IAddressTranslater</c> for more detail on address translation,
        /// but the default tanslater, <c>DefaultAddressTranslator</c>, should be
        /// correct in most cases. If unsure, stick to the default.
        /// </remarks>
        /// <param name="addressTranslator">the translater to use.</param>
        /// <returns>this Builder</returns>
        public Builder WithAddressTranslator(IAddressTranslator addressTranslator)
        {
            _addressTranslator = addressTranslator;
            return this;
        }

        /// <summary>
        ///  Build the cluster with the configured set of initial contact points and
        ///  policies. This is a shorthand for <c>Cluster.buildFrom(this)</c>.
        /// </summary>
        /// 
        /// <returns>the newly build Cluster instance. </returns>
        public Cluster Build()
        {
            return Cluster.BuildFrom(this);
        }
    }
}<|MERGE_RESOLUTION|>--- conflicted
+++ resolved
@@ -164,11 +164,7 @@
         /// </summary>
         /// <remarks>
         ///  However, this can be useful if the Cassandra nodes are behind a router and 
-<<<<<<< HEAD
-        ///  are not accessed directly. Note that if you are in this situtation 
-=======
         ///  are not accessed directly. Note that if you are in this situation 
->>>>>>> f98a01dd
         ///  (Cassandra nodes are behind a router, not directly accessible), you almost 
         ///  surely want to provide a specific <c>IAddressTranslator</c> 
         ///  (through <link>Builder.WithAddressTranslater</link>) to translate actual 
